--- conflicted
+++ resolved
@@ -181,45 +181,13 @@
     assert mock_url_read.called
 
     mock_url_read.reset_mock()
-<<<<<<< HEAD
-    a, b = getWaveforms('a', 'b', 'c', 'd', '3', '5')
-    assert not a and not b
-    assert not mock_url_read.called
-
-    mock_url_read.reset_mock()
-    a, b = getWaveforms('a', 'b', 'c',  datetime.utcnow(), '3', '5')
-    assert not a and not b
-    assert not mock_url_read.called
-
-    with patch('stream2segment.query_utils.getTimeRange') as mock_get_tr:
-        mock_url_read.reset_mock()
-        d1 = datetime.now()
-        d2 = d1 + timedelta(seconds=1)
-        mock_get_tr.return_value = d1, d2
-        a, b = getWaveforms('a', 'b', 'c', 'd', '3', '5')
-        assert a == ['c'] and b == [mock_url_read.return_value]
-        assert mock_url_read.called
-        mock_get_tr.assert_called_with('d', minutes=('3','5'))
-
-        mock_url_read.reset_mock()
-        a, b = getWaveforms('a', 'b', 'c*', 'd', '3', '5')
-        assert a == ['c', 'X'] and b == [mock_url_read.return_value, mock_url_read.return_value]
-        assert mock_url_read.called
-        mock_get_tr.assert_called_with('d', minutes=('3','5'))
-
-        mock_url_read.reset_mock()
-        a, b = getWaveforms('a', 'b', [], 'd', '3', '5')
-        assert not a and not b
-        assert not mock_url_read.called
-        mock_get_tr.assert_called_with('d', minutes=('3','5'))
-=======
+
     d = datetime.now()
     mock_url_read.return_value = 'header|a|b|c|d|e|f|g|h|i|j\na|'+d.isoformat()+'|1.1|2|3.0|4.0|a|b|c|d|1.1'
     lst = get_events(**args)
     assert len(lst) == 1
     assert lst.values[0].tolist() == ['a', d, 1.1, 2.0, 3.0, '4.0', 'a', 'b', 'c', 'd', 1.1]
     assert mock_url_read.called
->>>>>>> 6e189dfc
 
 # @patch('stream2segment.query_utils.url_read', return_value='url_read')
 # def test_get_waveforms(mock_url_read):
@@ -452,238 +420,7 @@
 #     pass
 
 
-<<<<<<< HEAD
-@patch('stream2segment.query_utils.locations2degrees', return_value = 'l2d')
-@patch('stream2segment.query_utils.getArrivalTime')
-@patch('stream2segment.query_utils.getEvents')
-@patch('stream2segment.query_utils.getStations')
-@patch('stream2segment.query_utils.getWaveforms')
-@patch('stream2segment.query_utils.os.path.exists', return_value=False)
-def test_save_waveforms_nopath(mock_os_path_exists, mock_gw, mock_gs, mock_ge, mock_gat, mock_ltd):
-    mock_os_path_exists.side_effect = lambda arg: False
-    saveWaveforms('eventws', 'minmag', 'minlat', 'maxlat', 'minlon', 'maxlon', 
-                  'distFromEvent', 'datacenters_dict',
-                  'channelList', 'start', 'end', ('minBeforeP', 'minAfterP'), 'outpath')
-    mock_os_path_exists.assert_called_with('outpath')
-    assert not mock_ge.called and not mock_gs.called and not mock_gw.called and \
-        not mock_gat.called and not mock_ltd.called
-
-
-@patch('stream2segment.query_utils.locations2degrees', return_value = 'l2d')
-@patch('stream2segment.query_utils.getArrivalTime')
-@patch('stream2segment.query_utils.getEvents')
-@patch('stream2segment.query_utils.getStations')
-@patch('stream2segment.query_utils.getWaveforms')
-@patch('stream2segment.query_utils.os.path.exists', return_value=True)
-def test_save_waveforms_getevents_returns_empty(mock_os_path_exists, mock_gw, mock_gs, mock_ge, mock_gat, mock_ltd):
-
-    mock_ge.side_effect = lambda **args: []
-    saveWaveforms('eventws', 'minmag', 'minlat', 'maxlat', 'minlon', 'maxlon', 
-                  'distFromEvent', 'datacenters_dict',
-                  'channelList', 'start', 'end', ('minBeforeP', 'minAfterP'), 'outpath')
-    mock_os_path_exists.assert_called_with('outpath')
-    mock_ge.assert_called_with(**{"eventws": "eventws",
-                                  "minmag": "minmag",
-                                  "minlat": "minlat",
-                                  "maxlat": "maxlat",
-                                  "minlon": "minlon",
-                                  "maxlon": "maxlon",
-                                  "start": "start",
-                                  "end": "end",
-                                  "outpath": "outpath"})
-    assert not mock_gs.called and not mock_gw.called and not mock_gat.called and not mock_ltd.called
-
-
-# global vars (FIXME: check if good!)
-dcs = {'dc1' : 'www.dc1'}
-channels = {'chan': ['a', 'b' , 'c']}
-search_radius_args = ['1', None, '4' ,'5']
-
-@patch('stream2segment.query_utils.locations2degrees', return_value='l2d')
-@patch('stream2segment.query_utils.getArrivalTime')
-@patch('stream2segment.query_utils.getEvents', return_value=[[str(i) for i in xrange(12)]])
-@patch('stream2segment.query_utils.getStations')
-@patch('stream2segment.query_utils.getWaveforms')
-@patch('stream2segment.query_utils.os.path.exists', return_value=True)
-def test_save_waveforms_indexerr_on_getevents(mock_os_path_exists, mock_gw, mock_gs, mock_ge,
-                                              mock_gat, mock_ltd):
-    with pytest.raises(IndexError):
-        saveWaveforms('eventws', 'minmag', 'minlat', 'maxlat', 'minlon', 'maxlon',
-                      search_radius_args, dcs,
-                      channels, 'start', 'end', ('minBeforeP', 'minAfterP'), 'outpath')
-
-
-@patch('stream2segment.query_utils.locations2degrees', return_value='l2d')
-@patch('stream2segment.query_utils.getArrivalTime')
-@patch('stream2segment.query_utils.getEvents', return_value=[[str(i) for i in xrange(13)]])
-@patch('stream2segment.query_utils.getStations', return_value=[])
-@patch('stream2segment.query_utils.getWaveforms')
-@patch('stream2segment.query_utils.os.path.exists', return_value=True)
-@patch('stream2segment.query_utils.getSearchRadius', return_value='gsr')
-def test_save_waveforms_getstations_returns_empty(mock_gsr, mock_os_path_exists, mock_gw, mock_gs, mock_ge,
-                                                  mock_gat, mock_ltd):
-
-    saveWaveforms('eventws', 'minmag', 'minlat', 'maxlat', 'minlon', 'maxlon',
-                  search_radius_args, dcs,
-                  channels, 'start', 'end', ('minBeforeP', 'minAfterP'), 'outpath')
-    mock_os_path_exists.assert_called_with('outpath')
-    mock_ge.assert_called_with(**{"eventws": "eventws",
-                                  "minmag": "minmag",
-                                  "minlat": "minlat",
-                                  "maxlat": "maxlat",
-                                  "minlon": "minlon",
-                                  "maxlon": "maxlon",
-                                  "start": "start",
-                                  "end": "end",
-                                  "outpath": "outpath"})
-
-    ev = mock_ge.return_value[0]
-    mock_gsr.assert_called_once_with(ev[10], search_radius_args[0], search_radius_args[1],
-                                     search_radius_args[2], search_radius_args[3])
-    mock_gs.assert_called_with(dcs.values()[0], channels.values()[0], ev[1], ev[2], ev[3],
-                               mock_gsr.return_value)
-    assert not mock_gw.called
-
-
-@patch('stream2segment.query_utils.locations2degrees', return_value='l2d')
-@patch('stream2segment.query_utils.getArrivalTime')
-@patch('stream2segment.query_utils.getEvents', return_value=[[str(i) for i in xrange(13)]])
-@patch('stream2segment.query_utils.getStations', return_value=[[str(i) for i in xrange(3)]])
-@patch('stream2segment.query_utils.getWaveforms')
-@patch('stream2segment.query_utils.os.path.exists', return_value=True)
-def test_save_waveforms_indexerr_on_getstations(mock_os_path_exists, mock_gw, mock_gs, mock_ge,
-                                                mock_gat, mock_ltd):
-    with pytest.raises(IndexError):
-        saveWaveforms('eventws', 'minmag', 'minlat', 'maxlat', 'minlon', 'maxlon',
-                      'distFromEvent', dcs,
-                      channels, 'start', 'end', ('minBeforeP', 'minAfterP'), 'outpath')
-
-
-@patch('stream2segment.query_utils.locations2degrees', return_value='l2d')
-@patch('stream2segment.query_utils.getArrivalTime', return_value=None)
-@patch('stream2segment.query_utils.getEvents', return_value=[[str(i) for i in xrange(13)]])
-@patch('stream2segment.query_utils.getStations', return_value=[[str(i) for i in xrange(4)]])
-@patch('stream2segment.query_utils.getWaveforms')
-@patch('stream2segment.query_utils.os.path.exists', return_value=True)
-@patch('stream2segment.query_utils.getSearchRadius', return_value='gsr')
-def test_save_waveforms_get_arrival_time_none(mock_gsr, mock_os_path_exists, mock_gw, mock_gs, mock_ge,
-                                              mock_gat, mock_ltd):
-    saveWaveforms('eventws', 'minmag', 'minlat', 'maxlat', 'minlon', 'maxlon',
-                  search_radius_args, dcs,
-                  channels, 'start', 'end', ('minBeforeP', 'minAfterP'), 'outpath')
-    mock_os_path_exists.assert_called_with('outpath')
-    mock_ge.assert_called_with(**{"eventws": "eventws",
-                                  "minmag": "minmag",
-                                  "minlat": "minlat",
-                                  "maxlat": "maxlat",
-                                  "minlon": "minlon",
-                                  "maxlon": "maxlon",
-                                  "start": "start",
-                                  "end": "end",
-                                  "outpath": "outpath"})
-    ev = mock_ge.return_value[0]
-    st = mock_gs.return_value[0]
-    mock_gsr.assert_called_once_with(ev[10], search_radius_args[0], search_radius_args[1],
-                                     search_radius_args[2], search_radius_args[3])
-    mock_gs.assert_called_with(dcs.values()[0], channels.values()[0], ev[1], ev[2], ev[3],
-                               mock_gsr.return_value)
-    mock_ltd.assert_called_with(ev[2], ev[3], st[2], st[3])
-    mock_gat.assert_called_with(ev[4], mock_ltd.return_value)
-    assert not mock_gw.called
-
-
-@patch('__builtin__.open')
-@patch('stream2segment.query_utils.locations2degrees', return_value='l2d')
-@patch('stream2segment.query_utils.getArrivalTime', return_value=5)
-@patch('stream2segment.query_utils.getEvents', return_value=[[str(i) for i in xrange(13)]])
-@patch('stream2segment.query_utils.getStations', return_value=[[str(i) for i in xrange(4)]])
-@patch('stream2segment.query_utils.getWaveforms', return_value=('', ''))
-@patch('stream2segment.query_utils.os.path.exists', return_value=True)
-@patch('stream2segment.query_utils.getSearchRadius', return_value='gsr')
-@patch('stream2segment.query_utils.os.path.join', return_value='joined')
-def test_save_waveforms_get_arrival_time_no_wav(mock_os_path_join, mock_gsr, mock_os_path_exists,
-                                                mock_gw, mock_gs, mock_ge, mock_gat, mock_ltd,
-                                                mock_open):
-    d = datetime.now()
-    evz = mock_ge.return_value
-    evz[0][1] = d
-    mock_ge.return_value = evz
-
-    saveWaveforms('eventws', 'minmag', 'minlat', 'maxlat', 'minlon', 'maxlon',
-                  search_radius_args, dcs, channels, 'start', 'end', ('minBeforeP', 'minAfterP'),
-                  'outpath')
-    mock_os_path_exists.assert_called_with('outpath')
-    mock_ge.assert_called_with(**{"eventws": "eventws",
-                                  "minmag": "minmag",
-                                  "minlat": "minlat",
-                                  "maxlat": "maxlat",
-                                  "minlon": "minlon",
-                                  "maxlon": "maxlon",
-                                  "start": "start",
-                                  "end": "end",
-                                  "outpath": "outpath"})
-    ev = mock_ge.return_value[0]
-    st = mock_gs.return_value[0]
-    mock_gsr.assert_called_once_with(ev[10], search_radius_args[0], search_radius_args[1],
-                                     search_radius_args[2], search_radius_args[3])
-    mock_gs.assert_called_with(dcs.values()[0], channels.values()[0], ev[1], ev[2], ev[3],
-                               mock_gsr.return_value)
-    mock_ltd.assert_called_with(ev[2], ev[3], st[2], st[3])
-    mock_gat.assert_called_with(ev[4], mock_ltd.return_value)
-    origTime = ev[1] + timedelta(seconds=float(mock_gat.return_value))
-    mock_gw.assert_called_with(dcs.values()[0], st[1], channels.values()[0], origTime, 'minBeforeP',
-                               'minAfterP')
-    assert not mock_os_path_join.called
-    assert not mock_open.called
-
-
-@patch('__builtin__.open')
-@patch('stream2segment.query_utils.locations2degrees', return_value='l2d')
-@patch('stream2segment.query_utils.getArrivalTime', return_value=5)
-@patch('stream2segment.query_utils.getEvents', return_value=[[str(i) for i in xrange(13)]])
-@patch('stream2segment.query_utils.getStations', return_value=[[str(i) for i in xrange(4)]])
-@patch('stream2segment.query_utils.getWaveforms', return_value=([''], ['wav']))
-@patch('stream2segment.query_utils.os.path.exists', return_value=True)
-@patch('stream2segment.query_utils.getSearchRadius', return_value='gsr')
-@patch('stream2segment.query_utils.os.path.join', return_value='joined')
-@patch('stream2segment.query_utils.timestamp', return_value='timestamp')
-def test_save_waveforms_get_arrival_time(mock_timestamp, mock_os_path_join, mock_gsr, mock_os_path_exists, mock_gw, mock_gs,
-                                         mock_ge, mock_gat, mock_ltd, mock_open):
-    d = datetime.now()
-    evz = mock_ge.return_value
-    evz[0][1] = d
-    mock_ge.return_value = evz
-
-    saveWaveforms('eventws', 'minmag', 'minlat', 'maxlat', 'minlon', 'maxlon',
-                  search_radius_args, dcs, channels, 'start', 'end', ('minBeforeP', 'minAfterP'),
-                  'outpath')
-    mock_os_path_exists.assert_called_with('outpath')
-    mock_ge.assert_called_with(**{"eventws": "eventws",
-                                  "minmag": "minmag",
-                                  "minlat": "minlat",
-                                  "maxlat": "maxlat",
-                                  "minlon": "minlon",
-                                  "maxlon": "maxlon",
-                                  "start": "start",
-                                  "end": "end",
-                                  "outpath": "outpath"})
-    ev = mock_ge.return_value[0]
-    st = mock_gs.return_value[0]
-    mock_gsr.assert_called_once_with(ev[10], search_radius_args[0], search_radius_args[1],
-                                     search_radius_args[2], search_radius_args[3])
-    mock_gs.assert_called_with(dcs.values()[0], channels.values()[0], ev[1], ev[2], ev[3],
-                               mock_gsr.return_value)
-    mock_ltd.assert_called_with(ev[2], ev[3], st[2], st[3])
-    mock_gat.assert_called_with( ev[4], mock_ltd.return_value)
-    origTime = ev[1] + timedelta(seconds=float(mock_gat.return_value))
-    mock_gw.assert_called_with(dcs.values()[0], st[1], channels.values()[0], origTime, 'minBeforeP',
-                               'minAfterP')
-    mock_os_path_join.assert_called_with('outpath', 
-                                         'ev-%s-%s-%s-origtime_%s.mseed' %
-                                                     (ev[0], st[1], mock_gw.return_value[0][0], mock_timestamp.return_value))
-    
-    mock_open.assert_called_with(mock_os_path_join.return_value, 'wb')
-=======
+
 # @patch('stream2segment.query_utils.locations2degrees', return_value = 'l2d')
 # @patch('stream2segment.query_utils.get_arrival_time')
 # @patch('stream2segment.query_utils.get_events')
@@ -943,4 +680,3 @@
 #     
 #     
 #     return mock.patch.object(dt, 'datetime', MockedDatetime)
->>>>>>> 6e189dfc
